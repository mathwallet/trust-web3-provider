// Copyright © 2017-2020 Trust Wallet.
//
// This file is part of Trust. The full Trust copyright notice, including
// terms governing use, modification, and redistribution, is contained in the
// file LICENSE at the root of the source code distribution tree.

"use strict";

import Web3 from "web3";
import RPCServer from "./rpc";
import ProviderRpcError from "./error";
import Utils from "./utils";
import IdMapping from "./id_mapping";
import { EventEmitter } from "events";
import isUtf8 from "isutf8";
import { TypedDataUtils } from "eth-sig-util";

class TrustWeb3Provider extends EventEmitter {
  constructor(config) {
    super();
    this.setConfig(config);

    this.idMapping = new IdMapping();
    this.callbacks = new Map();
    this.wrapResults = new Map();
    this.isDebug = !!config.isDebug;
    this.isProxyRPC = !!config.isProxyRPC;

    this.emitConnect(config.chainId);
  }

  setAddress(address) {
    this.address = (address || "").toLowerCase();
    this.selectedAddress = this.address
    this.ready = !!address;
  }

  setConfig(config) {
    this.setAddress(config.address);

    this.chainId = Utils.intToHex(config.chainId);
    this.networkVersion = "" + config.chainId;

    this.rpc = new RPCServer(config.rpcUrl);
    this.isDebug = !!config.isDebug;
    this.isProxyRPC = !!config.isProxyRPC;
  }

  request(payload) {
    // this points to window in methods like web3.eth.getAccounts()
    var that = this;
    if (!(this instanceof TrustWeb3Provider)) {
      that = window.ethereum;
    }
    return that._request(payload, false);
  }

  /**
   * @deprecated Listen to "connect" event instead.
   */
  isConnected() {
    return true;
  }

  /**
   * @deprecated Use request({method: "eth_requestAccounts"}) instead.
   */
  enable() {
    console.log(
      'enable() is deprecated, please use window.ethereum.request({method: "eth_requestAccounts"}) instead.'
    );
    return this.request({ method: "eth_requestAccounts", params: [] });
  }

  /*
      ethereum.send() (DEPRECATED)
      ::: warning Use ethereum.request() instead. :::

      ethereum.send(
        methodOrPayload: string | JsonRpcRequest,
        paramsOrCallback: Array<unknown> | JsonRpcCallback,
      ): Promise<JsonRpcResponse> | void;
      This method behaves unpredictably and should be avoided at all costs. It is essentially an overloaded version of ethereum.sendAsync().

      ethereum.send() can be called in three different ways:

      // 1.
      ethereum.send(payload: JsonRpcRequest, callback: JsonRpcCallback): void;

      // 2.
      ethereum.send(method: string, params?: Array<unknown>): Promise<JsonRpcResponse>;

      // 3.
      ethereum.send(payload: JsonRpcRequest): unknown;
  */
  /*
      // 有效请求
      window.ethereum.send({method:"eth_requestAccounts"}, (error, result) => {
        console.log(error,result);
      });
      window.ethereum.send("eth_requestAccounts").then(result => {
        console.log(result);
      });
      

      // 无效请求
      window.ethereum.send({method:"eth_requestAccounts"}).then(result => {
        console.log(result);
      });
      window.ethereum.send("eth_requestAccounts", (error, result) => {
        console.log(error,result);
      });
  */

  /**
   * @deprecated Use request() method instead.
   */
  send(payloadOrMethod, callbackOrParams = null) {
    // console.log("send", payloadOrMethod);

    var isPayload = !(typeof payloadOrMethod == "string");
    var hasCallback = (typeof callbackOrParams == "function");

    let response;
    if (isPayload) {
      response = {
        jsonrpc: "2.0",
        id: payloadOrMethod.id || Utils.genId(),
        method: payloadOrMethod.method || "",
        params: payloadOrMethod.params || []
      };
    } else {
      response = {
        jsonrpc: "2.0",
        id: Utils.genId(),
        method: payloadOrMethod,
        params: callbackOrParams || []
      };
    }

    // this points to window in methods like web3.eth.getAccounts()
    var that = this;
    if (!(this instanceof TrustWeb3Provider)) {
      that = window.ethereum;
    }

    if (isPayload && hasCallback) {
      that._request(response)
          .then(data => { callbackOrParams(null, data); })
          .catch((error) => callback(error, null));
    } else if (!isPayload && !hasCallback) {
      return this._request(response)
          .then( (data) => { return Promise.resolve(data); })
          .catch((error) => { return Promise.reject(error); });
    } else {
      throw new Error(
        `MathWallet does not support calling ${response.method} synchronously without a callback. Please provide a callback parameter to call ${response.method} asynchronously.`
      );
    }
  }

  /**
   * @deprecated Use request() method instead.
   */
  sendAsync(payload, callback) {
    if (this.isDebug) {
      console.log(
        "sendAsync(data, callback) is deprecated, please use window.ethereum.request(data) instead."
      );
    }
    // this points to window in methods like web3.eth.getAccounts()
    var that = this;
    if (!(this instanceof TrustWeb3Provider)) {
      that = window.ethereum;
    }
    if (Array.isArray(payload)) {
      Promise.all(payload.map(that._request.bind(that)))
        .then((data) => callback(null, data))
        .catch((error) => callback(error, null));
    } else {
      that
        ._request(payload)
        .then((data) => callback(null, data))
        .catch((error) => callback(error, null));
    }
  }

  /**
   * @private Internal rpc handler
   */
  _request(payload, wrapResult = false) {
    this.idMapping.tryIntifyId(payload);
    if (this.isDebug) {
      console.log(`==> _request payload ${JSON.stringify(payload)}`);
    }
    return new Promise((resolve, reject) => {
      if (!payload.id) {
        payload.id = Utils.genId();
      }
      if (!payload.jsonrpc) {
        payload.jsonrpc = "2.0";
      }
      this.callbacks.set(payload.id, (error, data) => {
        if (error) {
          reject(error);
        } else {
          resolve(data);
        }
      });
      this.wrapResults.set(payload.id, wrapResult);

      switch (payload.method) {
        case "eth_accounts":
          return this.sendResponse(payload.id, this.eth_accounts());
        case "eth_coinbase":
          return this.sendResponse(payload.id, this.eth_coinbase());
        case "net_version":
          return this.sendResponse(payload.id, this.net_version());
        case "eth_chainId":
          return this.sendResponse(payload.id, this.eth_chainId());
        case "eth_sign":
          return this.eth_sign(payload);
        case "personal_sign":
          return this.personal_sign(payload);
        case "personal_ecRecover":
          return this.personal_ecRecover(payload);
        case "eth_signTypedData_v3":
          return this.eth_signTypedData(payload, false);
        case "eth_signTypedData":
        case "eth_signTypedData_v4":
          return this.eth_signTypedData(payload, true);
        case "eth_sendTransaction":
          return this.eth_sendTransaction(payload);
        case "eth_requestAccounts":
          return this.eth_requestAccounts(payload);
        case "wallet_watchAsset":
          return this.wallet_watchAsset(payload);
        case "wallet_addEthereumChain":
          return this.wallet_addEthereumChain(payload);
        case "wallet_switchEthereumChain":
          return this.wallet_switchEthereumChain(payload);
        case "eth_newFilter":
        case "eth_newBlockFilter":
        case "eth_newPendingTransactionFilter":
        case "eth_uninstallFilter":
        case "eth_subscribe":
          throw new ProviderRpcError(
            4200,
            `MathWallet does not support calling ${payload.method}. Please use your own solution`
          );
        default:
          if (this.isProxyRPC) {
            if (this.isDebug) {
              console.log(`<== rpc request ${JSON.stringify(payload)} ${wrapResult}`);
            }
            return this.wallet_rpcCall(payload);
          } 
          // call upstream rpc
          this.callbacks.delete(payload.id);
          this.wrapResults.delete(payload.id);
          if (this.isDebug) {
            console.log(`<== rpc request ${JSON.stringify(payload)}`);
          }
          return this.rpc
            .call(payload)
            .then((response) => {
              if (this.isDebug) {
                console.log(`<== rpc response ${JSON.stringify(response)}`);
              }
              wrapResult ? resolve(response) : resolve(response.result);
            })
            .catch(reject);
      }
    });
  }

  emitConnect(chainId) {
    this.emit("connect", { chainId: chainId });
  }

  eth_accounts() {
    return this.address ? [this.address] : [];
  }

  eth_coinbase() {
    return this.address;
  }

  net_version() {
    return this.networkVersion;
  }

  eth_chainId() {
    return this.chainId;
  }

  wallet_rpcCall(payload) {
    this.postMessage("rpcCall", payload.id, payload);
  }

  eth_sign(payload) {
    const message = Utils.handleSignParams(this.address, payload.params).data;
    const buffer = Utils.messageToBuffer(message);
    const hex = Utils.bufferToHex(buffer);
    if (isUtf8(buffer)) {
      this.postMessage("signPersonalMessage", payload.id, { data: hex });
    } else {
      this.postMessage("signMessage", payload.id, { data: hex });
    }
  }

  personal_sign(payload) {
    const message = Utils.handleSignParams(this.address, payload.params).data;
    const buffer = Utils.messageToBuffer(message);
    if (buffer.length === 0) {
      // hex it
      const hex = Utils.bufferToHex(message);
      this.postMessage("signPersonalMessage", payload.id, { data: hex });
    } else {
      this.postMessage("signPersonalMessage", payload.id, { data: message });
    }
  }

  personal_ecRecover(payload) {
    this.postMessage("ecRecover", payload.id, {
      signature: payload.params[1],
      message: payload.params[0],
    });
  }

  eth_signTypedData(payload, useV4) {
    const message = JSON.parse(payload.params[1]);
    const hash = TypedDataUtils.sign(message, useV4);
    this.postMessage("signTypedMessage", payload.id, {
      data: "0x" + hash.toString("hex"),
      raw: payload.params[1],
      method: payload.method
    });
  }

  eth_sendTransaction(payload) {
    this.postMessage("signTransaction", payload.id, payload.params[0]);
  }

  eth_requestAccounts(payload) {
    this.postMessage("requestAccounts", payload.id, {});
  }

  wallet_watchAsset(payload) {
    let options = payload.params.options;
    this.postMessage("watchAsset", payload.id, {
      type: payload.type,
      contract: options.address,
      symbol: options.symbol,
      decimals: options.decimals || 0,
      image: options.image || "",
    });
  }

  wallet_addEthereumChain(payload) {
    this.postMessage("addEthereumChain", payload.id, payload.params[0]);
  }

  wallet_switchEthereumChain(payload) {
    this.postMessage("switchEthereumChain", payload.id, payload.params[0]);
  }
  /**
   * @private Internal js -> native message handler
   */
  postMessage(handler, id, data) {
    if (this.ready || handler === "requestAccounts" || handler === "addEthereumChain" || handler === "switchEthereumChain") {
      // android
<<<<<<< HEAD
      window["ethWeb3"].postMessage(JSON.stringify({
<<<<<<< Updated upstream
=======
        "dapp": {
          "origin": window.location.origin,
          "icon": Utils.getIconLink()
         },
>>>>>>> Stashed changes
=======
      // window["ethWeb3"].postMessage(JSON.stringify({
        // "dapp": {
        //   "origin": window.location.origin,
        //   "icon": Utils.getIconLink()
        //  },
      //   "name": handler,
      //   "payload": data,
      //   "id": id
      // }));
      // iOS
      window.webkit.messageHandlers["ethWeb3"].postMessage({
       "dapp": {
        "origin": window.location.origin,
        "icon": Utils.getIconLink()
       },
>>>>>>> 90a6ce4d
        "name": handler,
        "payload": data,
        "id": id
      }));
      // iOS
      // window.webkit.messageHandlers["ethWeb3"].postMessage({
<<<<<<< Updated upstream
=======
      //  "dapp": {
      //   "origin": window.location.origin,
      //   "icon": Utils.getIconLink()
      //  },
>>>>>>> Stashed changes
      //   "name": handler,
      //   "payload": data,
      //   "id": "" + id
      // });
    } else {
      // don't forget to verify in the app
      this.sendError(id, new ProviderRpcError(4100, "provider is not ready"));
    }
  }

  /**
   * @private Internal native result -> js
   */
  sendResponse(id, result) {
    let originId = this.idMapping.tryPopId(id) || id;
    let callback = this.callbacks.get(id);
    let wrapResult = this.wrapResults.get(id);
    let data = { jsonrpc: "2.0", id: originId };
    if (typeof result === "object" && result.jsonrpc && result.result) {
      data.result = result.result;
    } else {
      data.result = result;
    }
    if (this.isDebug) {
      console.log(
        `<== sendResponse id: ${id}, wrapResult: ${wrapResult}, result: ${JSON.stringify(result)}, data: ${JSON.stringify(data)}`
      );
    }
    if (callback) {
      wrapResult ? callback(null, data) : callback(null, result);
      this.callbacks.delete(id);
    } else {
      console.log(`callback id: ${id} not found`);
      // check if it's iframe callback
      for (var i = 0; i < window.frames.length; i++) {
        const frame = window.frames[i];
        try {
          if (frame.ethereum.callbacks.has(id)) {
            frame.ethereum.sendResponse(id, result);
          }
        } catch (error) {
          console.log(`send response to frame error: ${error}`);
        }
      }
    }
  }

  /**
   * @private Internal native error -> js
   */
  sendError(id, error) {
    console.log(`<== ${id} sendError ${error}`);
    let callback = this.callbacks.get(id);
    if (callback) {
      callback(error instanceof Error ? error : new Error(error), null);
      this.callbacks.delete(id);
    }
  }
}

window.Trust = TrustWeb3Provider;
window.Web3 = Web3;<|MERGE_RESOLUTION|>--- conflicted
+++ resolved
@@ -370,16 +370,6 @@
   postMessage(handler, id, data) {
     if (this.ready || handler === "requestAccounts" || handler === "addEthereumChain" || handler === "switchEthereumChain") {
       // android
-<<<<<<< HEAD
-      window["ethWeb3"].postMessage(JSON.stringify({
-<<<<<<< Updated upstream
-=======
-        "dapp": {
-          "origin": window.location.origin,
-          "icon": Utils.getIconLink()
-         },
->>>>>>> Stashed changes
-=======
       // window["ethWeb3"].postMessage(JSON.stringify({
         // "dapp": {
         //   "origin": window.location.origin,
@@ -395,24 +385,10 @@
         "origin": window.location.origin,
         "icon": Utils.getIconLink()
        },
->>>>>>> 90a6ce4d
         "name": handler,
         "payload": data,
-        "id": id
-      }));
-      // iOS
-      // window.webkit.messageHandlers["ethWeb3"].postMessage({
-<<<<<<< Updated upstream
-=======
-      //  "dapp": {
-      //   "origin": window.location.origin,
-      //   "icon": Utils.getIconLink()
-      //  },
->>>>>>> Stashed changes
-      //   "name": handler,
-      //   "payload": data,
-      //   "id": "" + id
-      // });
+        "id": "" + id
+      });
     } else {
       // don't forget to verify in the app
       this.sendError(id, new ProviderRpcError(4100, "provider is not ready"));
